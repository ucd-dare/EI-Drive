--- conflicted
+++ resolved
@@ -20,15 +20,6 @@
   additionalScenario: '/home/ucdavis/Desktop/EI-Drive/EIdrive/scenario_testing/scenarios/overtake.py'
 
   # The following shows how to configure a A-to-B simple scenario
-<<<<<<< HEAD
-  scenario: AtoB_1
-  # Number of actors to load in, including ego and other actors
-  num_actors: 1
-
-  configFile: './EIdrive/scenario_testing/scenarios/AtoB.xml'
-  # Absolute path needed here
-  additionalScenario: '/home/ucdavis/Workspace/EI-Drive/EIdrive/scenario_testing/scenarios/atob.py'
-=======
 #  : AtoB_1
 #  # Number of actors to load in, including ego and other actors
 #  num_actors: 1
@@ -36,7 +27,6 @@
 #  configFile: './EIdrive/scenario_testing/scenarios/AtoB.xml'
 #  # Absolute path needed here
 #  additionalScenario: '/home/ucdavis/Desktop/EI-Drive/EIdrive/scenario_testing/scenarios/atob.py'
->>>>>>> 1e7124b1
 
   host: *host
   port: *port
